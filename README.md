# Ambergris

* A iptables-based connection interceptor

* Works with plain docker, and with weave

* Just TCP forwarding for now

* Load balances over multiple instances, picking a random instance to
  forward each connection to.

## Building

```
go get github.com/dpw/ambergris
```

<<<<<<< HEAD
To build a Docker image,

```
make image
```

The resulting image is tagged `ambergris/server`.
=======
`make` will build a Docker container image `ambergris/server`
>>>>>>> a009118a

## Use with plain docker

```
S1=$(docker run -itd ubuntu nc -k -l 8000)
S2=$(docker run -itd ubuntu nc -k -l 8000)
docker run -d --privileged --net=host ambergris/server
echo 10.254.0.1:80 $(docker inspect -f '{{.NetworkSettings.IPAddress}}:8000' $S1 $S2) | nc -U /var/run/ambergris.sock
docker run --rm ubuntu sh -c 'seq 1 100 | while read n ; do echo $n | nc 10.254.0.1 80 ; done'
```

## Use with weave

```
weave launch-router
weave launch-proxy --rewrite-inspect
weave expose
eval $(weave env)
S1=$(docker run -itd ubuntu nc -k -l 8000)
S2=$(docker run -itd ubuntu nc -k -l 8000)
docker run -d --privileged --net=host ambergris/server
echo 10.254.0.1:80 $(docker inspect -f '{{.NetworkSettings.IPAddress}}:8000' $S1 $S2) | nc -U /var/run/ambergris.sock
docker run --rm ubuntu sh -c 'seq 1 100 | while read n ; do echo $n | nc 10.254.0.1 80 ; done'
```<|MERGE_RESOLUTION|>--- conflicted
+++ resolved
@@ -11,11 +11,6 @@
 
 ## Building
 
-```
-go get github.com/dpw/ambergris
-```
-
-<<<<<<< HEAD
 To build a Docker image,
 
 ```
@@ -23,9 +18,6 @@
 ```
 
 The resulting image is tagged `ambergris/server`.
-=======
-`make` will build a Docker container image `ambergris/server`
->>>>>>> a009118a
 
 ## Use with plain docker
 
